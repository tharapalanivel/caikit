# Copyright The Caikit Authors
#
# Licensed under the Apache License, Version 2.0 (the "License");
# you may not use this file except in compliance with the License.
# You may obtain a copy of the License at
#
#     http://www.apache.org/licenses/LICENSE-2.0
#
# Unless required by applicable law or agreed to in writing, software
# distributed under the License is distributed on an "AS IS" BASIS,
# WITHOUT WARRANTIES OR CONDITIONS OF ANY KIND, either express or implied.
# See the License for the specific language governing permissions and
# limitations under the License.
# Standard
from inspect import isclass
<<<<<<< HEAD
from typing import Any, Callable, Dict, Iterable, List, Optional, Type, TypeVar, Union
=======
from typing import Callable, Dict, Iterable, List, Optional, Type, TypeVar, Union
>>>>>>> a995e31b
import collections
import dataclasses
import typing

# First Party
from alog import alog

# Local
from .data_model import DataStream
from .data_model.base import DataBase
from .exceptions import error_handler
from .signature_parsing import CaikitMethodSignature

log = alog.use_channel("TASK_BASE")
error = error_handler.get(log)

ProtoableInputTypes = Type[Union[int, float, str, bytes, bool, DataBase]]
ValidInputTypes = Union[
    ProtoableInputTypes, List[ProtoableInputTypes], DataStream[ProtoableInputTypes]
]

_InferenceMethodBaseT = TypeVar("_InferenceMethodBaseT", bound=Callable)

_STREAM_OUT_ANNOTATION = "__streaming_output_type"
_STREAM_PARAMS_ANNOTATION = "__streaming_params"
_UNARY_OUT_ANNOTATION = "__unary_output_type"
_UNARY_PARAMS_ANNOTATION = "__unary_params"
_VISIBLE_ANNOTATION = "__visible"
_OPENAPI_EXTRA_SCHEMA = "__openapi_extra_schema"


class TaskBase:
    """The TaskBase defines the interface for an abstract AI task

    An AI task is a logical function signature which, when implemented, performs
    a task in some AI domain. The key property of a task is that the set of
    required input argument types and the output value type are consistent
    across all implementations of the task.
    """

    @dataclasses.dataclass
    class InferenceMethodPtr:
        """Little container class that holds a method name and its flavor of streaming.
        i.e. the args to a `@TaskClass.taskmethod` decoration.
        """

        method_name: str  # the simple name of a method, like "run"
        input_streaming: bool
        output_streaming: bool
        context_arg: Optional[
            str
        ]  # The name of the request context to pass if one is provided

    deferred_method_decorators: Dict[
        Type["TaskBase"], Dict[str, List["TaskBase.InferenceMethodPtr"]]
    ] = {}

    @classmethod
    def taskmethod(
        cls,
        input_streaming: bool = False,
        output_streaming: bool = False,
        context_arg: Optional[str] = None,
    ) -> Callable[[_InferenceMethodBaseT], _InferenceMethodBaseT]:
        """Decorates a module instancemethod and indicates whether the inputs and outputs should
        be handled as streams. This will trigger validation that the signature of this method
        is compatible with the task's definition of input and output types.

        The actual handling of validating the method and registering it is deferred until after
        the module class is created, which happens outside the context of this decoration.
        """

        def decorator(inference_method: _InferenceMethodBaseT) -> _InferenceMethodBaseT:
            cls.deferred_method_decorators.setdefault(cls, {})
            fq_mod_name = ".".join(
                [
                    inference_method.__module__,
                    *inference_method.__qualname__.split(".")[0:-1],
                ]
            )
            cls.deferred_method_decorators[cls].setdefault(fq_mod_name, [])
            cls.deferred_method_decorators[cls][fq_mod_name].append(
                TaskBase.InferenceMethodPtr(
                    method_name=inference_method.__name__,
                    input_streaming=input_streaming,
                    output_streaming=output_streaming,
                    context_arg=context_arg,
                )
            )
            return inference_method

        return decorator

    @classmethod
    def deferred_method_decoration(cls, module: Type):
        """Runs the actual decoration logic that `taskmethod` would have run if the module class
        existed during its lifetime.

        Validates that all decorated methods match the task's API expectations, and stores the
        signatures on the module class for access later.
        """
        if cls.has_inference_method_decorators(module):
            keyname = _make_keyname_for_module(module)
            deferred_decorations = cls.deferred_method_decorators[cls][keyname]
            for decoration in deferred_decorations:
                signature = CaikitMethodSignature(
                    module, decoration.method_name, decoration.context_arg
                )
                cls.validate_run_signature(
                    signature, decoration.input_streaming, decoration.output_streaming
                )

                module._TASK_INFERENCE_SIGNATURES.setdefault(cls, []).append(
                    (decoration.input_streaming, decoration.output_streaming, signature)
                )

    @classmethod
    def has_inference_method_decorators(cls, module_class: Type) -> bool:
        """Utility that returns true iff a module has any `@TaskClass.taskmethod` decorations"""
        if cls not in cls.deferred_method_decorators:
            return False
        return (
            _make_keyname_for_module(module_class)
            in cls.deferred_method_decorators[cls]
        )

    @classmethod
    def validate_run_signature(
        cls,
        signature: CaikitMethodSignature,
        input_streaming: bool,
        output_streaming: bool,
    ) -> None:
        """Validates that the provided method signature meets the api constraints defined in this
        task, for the given streaming flavors.

        Raises:
            ValueError if no type annotations were provided on the method
            TypeError if the type annotations do not meet the task's api constraints
        """
        if not signature.parameters:
            raise ValueError(
                "Task could not be validated, no .run parameters were provided"
            )
        if signature.return_type is None:
            raise ValueError(
                "Task could not be validated, no .run return type was provided"
            )

        missing_required_params = [
            parameter_name
            for parameter_name in cls.get_required_parameters(input_streaming)
            if parameter_name not in signature.parameters
        ]
        if missing_required_params:
            raise TypeError(
                f"Required parameters {missing_required_params} not in signature for module: "
                f"{signature.module}"
            )

        type_mismatch_errors = []
        for parameter_name, parameter_type in cls.get_required_parameters(
            input_streaming
        ).items():
            signature_type = signature.parameters[parameter_name]
            if parameter_type != signature_type:
                if typing.get_origin(signature_type) == typing.Union and (
                    # Either our parameter type is not a union & is part of the union signature
                    parameter_type in typing.get_args(signature_type)
                    # Or our parameter type is a union that's a subset of the union signature
                    or (
                        typing.get_origin(parameter_type) == typing.Union
                        and set(typing.get_args(parameter_type)).issubset(
                            set(typing.get_args(signature_type))
                        )
                    )
                ):
                    continue
                if input_streaming and cls._is_iterable_type(parameter_type):
                    streaming_type = typing.get_args(parameter_type)[0]

                    for iterable_type in typing.get_args(signature_type):
                        if not cls._subclass_check(iterable_type, streaming_type):
                            raise TypeError(
                                f"Wrong input type for {parameter_name}, expected {parameter_type} \
                                  but got {signature_type}"
                            )
                else:
                    type_mismatch_errors.append(
                        f"Parameter {parameter_name} has type {signature_type} but type \
                            {parameter_type} is required"
                    )
        if type_mismatch_errors:
            raise TypeError(
                f"Wrong types provided for parameters to {signature.module}: {type_mismatch_errors}"
            )

        cls._raise_on_wrong_output_type(
            signature.return_type, signature.module, output_streaming
        )

    @classmethod
    def get_required_parameters(
        cls, input_streaming: bool
    ) -> Dict[str, Union[ValidInputTypes, Type[Iterable[ValidInputTypes]]]]:
        """Get the set of input types required by this task"""
        if not input_streaming:
            if _UNARY_PARAMS_ANNOTATION not in cls.__annotations__:
                raise ValueError("No unary inputs are specified for this task")
            return cls.__annotations__[_UNARY_PARAMS_ANNOTATION]
        if _STREAM_PARAMS_ANNOTATION not in cls.__annotations__:
            raise ValueError("No streaming inputs are specified for this task")
        return cls.__annotations__[_STREAM_PARAMS_ANNOTATION]

    @classmethod
    def get_output_type(cls, output_streaming: bool) -> Type[DataBase]:
        """Get the output type for this task

        NOTE: This method is automatically configured by the @task decorator
            and should not be overwritten by child classes.
        """
        if not output_streaming:
            if _UNARY_OUT_ANNOTATION not in cls.__annotations__:
                raise ValueError("No unary outputs are specified for this task")
            return cls.__annotations__[_UNARY_OUT_ANNOTATION]
        if _STREAM_OUT_ANNOTATION not in cls.__annotations__:
            raise ValueError("No streaming outputs are specified for this task")
        return cls.__annotations__[_STREAM_OUT_ANNOTATION]

    @classmethod
    def get_visibility(cls) -> bool:
        """Get the visibility for this task.

        NOTE: defaults to True even if visibility wasn't provided"""
        return cls.__annotations__.get(_VISIBLE_ANNOTATION, True)

    @classmethod
    def get_extra_openapi_schema(cls) -> Dict[str, Any]:
        """Get any extra schema definitions for this task

        NOTE: defaults to an empty dict if one wasn't provided"""
        return cls.__annotations__.get(_OPENAPI_EXTRA_SCHEMA, {})

    @classmethod
    def _raise_on_wrong_output_type(cls, output_type, module, output_streaming: bool):
        task_output_type = cls.get_output_type(output_streaming)

        if cls._subclass_check(output_type, task_output_type):
            # Basic case, same type or subclass of it
            return

        if typing.get_origin(output_type) == Union:
            for union_type in typing.get_args(output_type):
                if cls._subclass_check(union_type, task_output_type):
                    # Something in the union has an acceptable type
                    return

        # Do some streaming checks
        if output_streaming and cls._is_iterable_type(output_type):
            # task_output_type is already guaranteed to be Iterable[T]
            streaming_type = typing.get_args(task_output_type)[0]

            for iterable_type in typing.get_args(output_type):
                if cls._subclass_check(iterable_type, streaming_type):
                    return

        raise TypeError(
            f"Wrong output type for module {module}: "
            f"Found {output_type} but expected {task_output_type}"
        )

    @staticmethod
    def _subclass_check(this_type, that_type):
        """Wrapper around issubclass that first checks if both args are classes.
        Returns True if the types are the same, or they are both classes and this_type
        is a subclass of that_type
        """
        if this_type == that_type:
            return True
        if isclass(this_type) and isclass(that_type):
            return issubclass(this_type, that_type)
        return False

    @staticmethod
    def _is_iterable_type(typ: Type) -> bool:
        """Returns True if typ is an iterable type.
        Does not work for types like `list`, `tuple`, but we're interested here in `List[T]` etc.

        This is implemented this way to support older python versions where
        isinstance(typ, typing.Iterable) does not work
        """
        try:
            iter(typ)
            return True
        except TypeError:
            return False


def task(
    unary_parameters: Dict[str, ValidInputTypes] = None,
    streaming_parameters: Dict[str, Type[Iterable[ValidInputTypes]]] = None,
    unary_output_type: Type[DataBase] = None,
    streaming_output_type: Type[Iterable[Type[DataBase]]] = None,
    visible: bool = True,
    extra_openapi_schema: Optional[Dict[str, Any]] = None,
    **kwargs,
) -> Callable[[Type[TaskBase]], Type[TaskBase]]:
    """The decorator for AI Task classes.

    This defines an output data model type for the task, and a minimal set of required inputs
    that all public models implementing this task must accept.

    As an example, the `caikit.interfaces.nlp.SentimentTask` might look like::

        @task(
            unary_parameters={
                "raw_document": caikit.interfaces.nlp.RawDocument
            },
            streaming_parameters={
                "raw_documents": Iterable[caikit.interfaces.nlp.RawDocument]
            }
            unary_output_type=caikit.interfaces.nlp.SentimentPrediction
            streaming_output_type=Iterable[caikit.interfaces.nlp.SentimentPrediction]
        )
        class SentimentTask(caikit.TaskBase):
            pass

    and a module that implements this task might have methods like::

        @module(id="b9d98408-84c2-488c-8385-9d698effe60b", task=SentimentTask)
        class MyModule(ModuleBase):

            @SentimentTask.taskmethod()
            def run(raw_document: caikit.interfaces.nlp.RawDocument,
                    inference_mode: str = "fast") ->
                        caikit.interfaces.nlp.SentimentPrediction:
                # impl

            @SentimentTask.taskmethod(input_streaming=True, output_streaming=True)
            def run_bidi_stream(raw_documents: DataStream[caikit.interfaces.nlp.RawDocument])
                    -> DataStream[caikit.interfaces.nlp.SentimentPrediction]:
                # impl

    Note the run function may include other arguments beyond the minimal required inputs for
    the task.

    Args:
        unary_parameters (Dict[str, ValidInputTypes]): The required parameters that all module's
            unary-input inference methods must contain. A dictionary of parameter name to parameter
            type, where the types can be in the set of:
                - Python primitives
                - Caikit data models
                - Iterable containers of the above
                - Caikit model references (maybe?)
        streaming_parameters: The same as unary_parameters, but for streaming-input inference
            methods. All types must be in the form `Iterable[T]`

        unary_output_type (Type[DataBase]): The unary output type of the task, which all modules'
            unary-output inference methods must return. This must be a caikit data model type.
        streaming_output_type (Type[Iterable[Type[DataBase]]]): The streaming output type of the
            task, which all modules' streaming-output inference methods must return. This must be
            in the form Iterable[T].

        visible (bool): If this task should be exposed to the end user in documentation or if
          it should only be used internally

        extra_openapi_schema (Optional[Dict[str, Any]]): Any additional openapi schema that should
          be included in the documentation for this task

    Returns:
        A decorator function for the task class, registering it with caikit's core registry of
            tasks.
    """

    def decorator(cls: Type[TaskBase]) -> Type[TaskBase]:
        error.subclass_check("<COR19436440E>", cls, TaskBase)

        # NB: python <= 3.9 safe way of setting class annotations
        cls_annotations = cls.__dict__.get("__annotations__", None)
        if cls_annotations is None:
            cls.__annotations__ = {}
            cls_annotations = cls.__dict__.get("__annotations__", None)

        if unary_parameters:
            cls_annotations[_UNARY_PARAMS_ANNOTATION] = unary_parameters
        if streaming_parameters:
            cls_annotations[_STREAM_PARAMS_ANNOTATION] = streaming_parameters
        if unary_output_type:
            cls_annotations[_UNARY_OUT_ANNOTATION] = unary_output_type
        if streaming_output_type:
            cls_annotations[_STREAM_OUT_ANNOTATION] = streaming_output_type
        cls_annotations[_VISIBLE_ANNOTATION] = visible
        cls_annotations[_OPENAPI_EXTRA_SCHEMA] = extra_openapi_schema or {}

        # Backwards compatibility with old-style @tasks
        if "required_parameters" in kwargs and not unary_parameters:
            cls_annotations[_UNARY_PARAMS_ANNOTATION] = kwargs["required_parameters"]
        if "output_type" in kwargs and not unary_output_type:
            output_type = kwargs["output_type"]
            if cls._is_iterable_type(output_type):
                cls_annotations[_STREAM_OUT_ANNOTATION] = kwargs["output_type"]
            else:
                cls_annotations[_UNARY_OUT_ANNOTATION] = kwargs["output_type"]
        # End Backwards compatibility

        error.value_check(
            "<COR12671910E>",
            _UNARY_PARAMS_ANNOTATION in cls_annotations
            or _STREAM_PARAMS_ANNOTATION in cls_annotations,
            "At least one input type must be set on a task",
        )
        error.value_check(
            "<COR12671910E>",
            _UNARY_OUT_ANNOTATION in cls_annotations
            or _STREAM_OUT_ANNOTATION in cls_annotations,
            "At least one output type must be set on a task",
        )

        if _UNARY_OUT_ANNOTATION in cls_annotations:
            error.subclass_check(
                "<COR12766440E>", cls.get_output_type(output_streaming=False), DataBase
            )

        if _STREAM_OUT_ANNOTATION in cls_annotations:
            if typing.get_origin(cls.get_output_type(output_streaming=True)) is None:
                raise TypeError(
                    f"subclass check failed: {cls.get_output_type(output_streaming=True)} is \
                        not a subclass of (<class 'collections.abc.Iterable'>"
                )
            error.subclass_check(
                "<COR12766440E>",
                typing.get_origin(cls.get_output_type(output_streaming=True)),
                collections.abc.Iterable,
            )

        if _UNARY_PARAMS_ANNOTATION in cls_annotations:
            params_dict = cls.get_required_parameters(input_streaming=False)
            error.type_check("<COR19906440E>", dict, params_dict=params_dict)
            error.type_check_all(
                "<COR00123440E>", str, params_dict_keys=params_dict.keys()
            )
            # TODO: check proto-ability of things
        if _STREAM_PARAMS_ANNOTATION in cls_annotations:
            params_dict = cls.get_required_parameters(input_streaming=True)
            error.type_check("<COR19556230E>", dict, params_dict=params_dict)
            error.type_check_all(
                "<COR58796465E>", str, params_dict_keys=params_dict.keys()
            )
            for v in params_dict.values():
                error.subclass_check(
                    "<COR52740295E>", typing.get_origin(v), collections.abc.Iterable
                )

        return cls

    return decorator


def _make_keyname_for_module(module_class: Type) -> str:
    return ".".join([module_class.__module__, module_class.__qualname__])<|MERGE_RESOLUTION|>--- conflicted
+++ resolved
@@ -13,11 +13,7 @@
 # limitations under the License.
 # Standard
 from inspect import isclass
-<<<<<<< HEAD
 from typing import Any, Callable, Dict, Iterable, List, Optional, Type, TypeVar, Union
-=======
-from typing import Callable, Dict, Iterable, List, Optional, Type, TypeVar, Union
->>>>>>> a995e31b
 import collections
 import dataclasses
 import typing
