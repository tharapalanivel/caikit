[build-system]
requires = ["flit_core >=3.2,<4"]
build-backend = "flit_core.buildapi"

[project]
name = "caikit"
# Not the actual current version: overwritten by CI
version = "0.0.1"
description = "AI toolkit that enables AI users to consume stable task-specific model APIs and enables AI developers build algorithms and models in a modular/composable framework"
license = {text = "Apache-2.0"}
readme = "README.md"
requires-python = "~=3.8"
classifiers=[
    "License :: OSI Approved :: Apache Software License"
]

dependencies = [
    "alchemy-config>=1.1.1,<2.0.0",
    "alchemy-logging>=1.0.4,<2.0.0",
    "anytree>=2.7.0,<3.0",
    "docstring-parser>=0.14.1,<0.16.0",
    "grpcio>=1.35.0,<2.0,!=1.55.0",
    "ijson>=3.1.4,<3.3.0",
    "munch>=2.5.0,<5.0",
    "numpy>=1.20,<2",
    "protobuf>=3.19.0,<5",
    "py-to-proto>=0.4.0,<0.5.0,!=0.2.1",
    "PyYAML>=6.0,<7.0",
    "semver>=2.13.0,<4.0",
    "six>=1.16.0,<2.0.0",
    "tqdm>=4.59.0,<5.0.0",
]

[project.optional-dependencies]

## Runtime Extra Sets ##

runtime-grpc = [
    "grpcio-health-checking>=1.35.0,<2.0",
    "grpcio-reflection>=1.35.0,<2.0",
    "prometheus_client>=0.12.0,<1.0",
    "py-grpc-prometheus>=0.7.0,<0.8",
]

runtime-http = [
    "fastapi[all]>=0.95,<1",
    "sse-starlette>=1.6.1,<2",
]

interfaces-vision = [
    "pillow>=6.2.1,<11.0"
]

# NOTE: This is "all" from the user perspective, not the dev perspective
all = [
    "caikit[runtime-grpc, runtime-http, interfaces-vision]",
]

## Dev Extra Sets ##

dev-test = [
    "pytest-asyncio>=0.21.0,<1",
    "pytest-cov>=2.10.1,<5.0",
    "pytest-html>=3.1.1,<4.0",
    "pytest>=6.2.5,<8.0",
    "requests>=2.28.2,<3",
    "tls_test_tools>=0.1.1",
    "wheel>=0.38.4",
    "caikit[interfaces-vision]",
]

dev-docs = [
    "sphinx>=4.0.2,<8.0",
    "sphinx-autoapi>=2.1.0",
    "sphinx-rtd-theme~=1.2.1",
]

dev-fmt = [
    "pre-commit>=3.0.4,<4.0",
    "pylint>=2.16.2,<3.0",
<<<<<<< HEAD
    "pydeps==1.12.10",
    "requests==2.31.0"
=======
    "pydeps>=1.12.12,<2",
>>>>>>> b23d9c51
]

dev-build = [
    "flit==3.9.0",
]

# NOTE: This is "all" from the user and dev perspective
all-dev = [
    "caikit[all, dev-test, dev-docs, dev-fmt, dev-build]"
]

[project.urls]
Source = "https://github.com/caikit/caikit"

[tool.pytest.ini_options]
markers = [
    "examples: marks tests as e2e examples (deselect with '-m \"not examples\"')",
]<|MERGE_RESOLUTION|>--- conflicted
+++ resolved
@@ -78,12 +78,7 @@
 dev-fmt = [
     "pre-commit>=3.0.4,<4.0",
     "pylint>=2.16.2,<3.0",
-<<<<<<< HEAD
-    "pydeps==1.12.10",
-    "requests==2.31.0"
-=======
     "pydeps>=1.12.12,<2",
->>>>>>> b23d9c51
 ]
 
 dev-build = [
